import * as core from "@actions/core";
import { HttpClient, HttpCodes } from "@actions/http-client";
import { BearerCredentialHandler } from "@actions/http-client/auth";
import {
    IHttpClientResponse,
    IRequestOptions,
    ITypedResponse
} from "@actions/http-client/interfaces";
import * as crypto from "crypto";
import * as fs from "fs";
import * as stream from "stream";
import * as util from "util";

import { CompressionMethod, Inputs, SocketTimeout } from "./constants";
import {
    ArtifactCacheEntry,
    CacheOptions,
    CommitCacheRequest,
    ReserveCacheRequest,
    ReserveCacheResponse
} from "./contracts";
import * as utils from "./utils/actionUtils";

const versionSalt = "1.0";

function isSuccessStatusCode(statusCode?: number): boolean {
    if (!statusCode) {
        return false;
    }
    return statusCode >= 200 && statusCode < 300;
}

function isServerErrorStatusCode(statusCode?: number): boolean {
    if (!statusCode) {
        return true;
    }
    return statusCode >= 500;
}

function isRetryableStatusCode(statusCode?: number): boolean {
    if (!statusCode) {
        return false;
    }
    const retryableStatusCodes = [
        HttpCodes.BadGateway,
        HttpCodes.ServiceUnavailable,
        HttpCodes.GatewayTimeout
    ];
    return retryableStatusCodes.includes(statusCode);
}

function getCacheApiUrl(resource: string): string {
    // Ideally we just use ACTIONS_CACHE_URL
    const baseUrl: string = (
        process.env["ACTIONS_CACHE_URL"] ||
        process.env["ACTIONS_RUNTIME_URL"] ||
        ""
    ).replace("pipelines", "artifactcache");
    if (!baseUrl) {
        throw new Error(
            "Cache Service Url not found, unable to restore cache."
        );
    }

    const url = `${baseUrl}_apis/artifactcache/${resource}`;
    core.debug(`Resource Url: ${url}`);
    return url;
}

function createAcceptHeader(type: string, apiVersion: string): string {
    return `${type};api-version=${apiVersion}`;
}

function getRequestOptions(): IRequestOptions {
    const requestOptions: IRequestOptions = {
        headers: {
            Accept: createAcceptHeader("application/json", "6.0-preview.1")
        }
    };

    return requestOptions;
}

function createHttpClient(): HttpClient {
    const token = process.env["ACTIONS_RUNTIME_TOKEN"] || "";
    const bearerCredentialHandler = new BearerCredentialHandler(token);

    return new HttpClient(
        "actions/cache",
        [bearerCredentialHandler],
        getRequestOptions()
    );
}

export function getCacheVersion(compressionMethod?: CompressionMethod): string {
    const components = [core.getInput(Inputs.Path, { required: true })].concat(
        compressionMethod == CompressionMethod.Zstd ? [compressionMethod] : []
    );

    // Add salt to cache version to support breaking changes in cache entry
    components.push(versionSalt);

    return crypto
        .createHash("sha256")
        .update(components.join("|"))
        .digest("hex");
}

export async function retry<T>(
    name: string,
    method: () => Promise<T>,
    getStatusCode: (T) => number | undefined,
    maxAttempts = 2
): Promise<T> {
    let response: T | undefined = undefined;
    let statusCode: number | undefined = undefined;
    let isRetryable = false;
    let errorMessage = "";
    let attempt = 1;

    while (attempt <= maxAttempts) {
        try {
            response = await method();
            statusCode = getStatusCode(response);

            if (!isServerErrorStatusCode(statusCode)) {
                return response;
            }

            isRetryable = isRetryableStatusCode(statusCode);
            errorMessage = `Cache service responded with ${statusCode}`;
        } catch (error) {
            isRetryable = true;
            errorMessage = error.message;
        }

        core.debug(
            `${name} - Attempt ${attempt} of ${maxAttempts} failed with error: ${errorMessage}`
        );

        if (!isRetryable) {
            core.debug(`${name} - Error is not retryable`);
            break;
        }

        attempt++;
    }

    throw Error(`${name} failed: ${errorMessage}`);
}

export async function retryTypedResponse<T>(
    name: string,
    method: () => Promise<ITypedResponse<T>>,
    maxAttempts = 2
): Promise<ITypedResponse<T>> {
    return await retry(
        name,
        method,
        (response: ITypedResponse<T>) => response.statusCode,
        maxAttempts
    );
}

export async function retryHttpClientResponse<T>(
    name: string,
    method: () => Promise<IHttpClientResponse>,
    maxAttempts = 2
): Promise<IHttpClientResponse> {
    return await retry(
        name,
        method,
        (response: IHttpClientResponse) => response.message.statusCode,
        maxAttempts
    );
}

export async function getCacheEntry(
    keys: string[],
    options?: CacheOptions
): Promise<ArtifactCacheEntry | null> {
    const httpClient = createHttpClient();
    const version = getCacheVersion(options?.compressionMethod);
    const resource = `cache?keys=${encodeURIComponent(
        keys.join(",")
    )}&version=${version}`;

    const response = await retryTypedResponse("getCacheEntry", () =>
        httpClient.getJson<ArtifactCacheEntry>(getCacheApiUrl(resource))
    );
    if (response.statusCode === 204) {
        return null;
    }
    if (!isSuccessStatusCode(response.statusCode)) {
        throw new Error(`Cache service responded with ${response.statusCode}`);
    }

    const cacheResult = response.result;
    const cacheDownloadUrl = cacheResult?.archiveLocation;
    if (!cacheDownloadUrl) {
        throw new Error("Cache not found.");
    }
    core.setSecret(cacheDownloadUrl);
    core.debug(`Cache Result:`);
    core.debug(JSON.stringify(cacheResult));

    return cacheResult;
}

async function pipeResponseToStream(
    response: IHttpClientResponse,
    output: NodeJS.WritableStream
): Promise<void> {
    const pipeline = util.promisify(stream.pipeline);
    await pipeline(response.message, output);
}

export async function downloadCache(
    archiveLocation: string,
    archivePath: string
): Promise<void> {
    const stream = fs.createWriteStream(archivePath);
    const httpClient = new HttpClient("actions/cache");
    const downloadResponse = await retryHttpClientResponse(
        "downloadCache",
        () => httpClient.get(archiveLocation)
    );

    // Abort download if no traffic received over the socket.
    downloadResponse.message.socket.setTimeout(SocketTimeout, () => {
        downloadResponse.message.destroy();
        core.debug(
            `Aborting download, socket timed out after ${SocketTimeout} ms`
        );
    });

    await pipeResponseToStream(downloadResponse, stream);

    // Validate download size.
    const contentLengthHeader =
        downloadResponse.message.headers["content-length"];

    if (contentLengthHeader) {
        const expectedLength = parseInt(contentLengthHeader);
        const actualLength = utils.getArchiveFileSize(archivePath);

        if (actualLength != expectedLength) {
            throw new Error(
                `Incomplete download. Expected file size: ${expectedLength}, actual file size: ${actualLength}`
            );
        }
    } else {
        core.debug("Unable to validate download, no Content-Length header");
    }
}

// Reserve Cache
export async function reserveCache(
    key: string,
    options?: CacheOptions
): Promise<number> {
    const httpClient = createHttpClient();
    const version = getCacheVersion(options?.compressionMethod);

    const reserveCacheRequest: ReserveCacheRequest = {
        key,
        version
    };
    const response = await retryTypedResponse("reserveCache", () =>
        httpClient.postJson<ReserveCacheResponse>(
            getCacheApiUrl("caches"),
            reserveCacheRequest
        )
    );
    return response?.result?.cacheId ?? -1;
}

function getContentRange(start: number, end: number): string {
    // Format: `bytes start-end/filesize
    // start and end are inclusive
    // filesize can be *
    // For a 200 byte chunk starting at byte 0:
    // Content-Range: bytes 0-199/*
    return `bytes ${start}-${end}/*`;
}

async function uploadChunk(
    httpClient: HttpClient,
    resourceUrl: string,
    openStream: () => NodeJS.ReadableStream,
    start: number,
    end: number
): Promise<void> {
    core.debug(
        `Uploading chunk of size ${end -
            start +
            1} bytes at offset ${start} with content range: ${getContentRange(
            start,
            end
        )}`
    );
    const additionalHeaders = {
        "Content-Type": "application/octet-stream",
        "Content-Range": getContentRange(start, end)
    };

<<<<<<< HEAD
    await retryHttpClientResponse(
        `uploadChunk (start: ${start}, end: ${end})`,
        () =>
            httpClient.sendStream("PATCH", resourceUrl, data, additionalHeaders)
=======
    const uploadChunkRequest = async (): Promise<IHttpClientResponse> => {
        return await httpClient.sendStream(
            "PATCH",
            resourceUrl,
            openStream(),
            additionalHeaders
        );
    };

    const response = await uploadChunkRequest();
    if (isSuccessStatusCode(response.message.statusCode)) {
        return;
    }

    if (isRetryableStatusCode(response.message.statusCode)) {
        core.debug(
            `Received ${response.message.statusCode}, retrying chunk at offset ${start}.`
        );
        const retryResponse = await uploadChunkRequest();
        if (isSuccessStatusCode(retryResponse.message.statusCode)) {
            return;
        }
    }

    throw new Error(
        `Cache service responded with ${response.message.statusCode} during chunk upload.`
>>>>>>> 5ddc028c
    );
}

function parseEnvNumber(key: string): number | undefined {
    const value = Number(process.env[key]);
    if (Number.isNaN(value) || value < 0) {
        return undefined;
    }
    return value;
}

async function uploadFile(
    httpClient: HttpClient,
    cacheId: number,
    archivePath: string
): Promise<void> {
    // Upload Chunks
    const fileSize = fs.statSync(archivePath).size;
    const resourceUrl = getCacheApiUrl(`caches/${cacheId.toString()}`);
    const fd = fs.openSync(archivePath, "r");

    const concurrency = parseEnvNumber("CACHE_UPLOAD_CONCURRENCY") ?? 4; // # of HTTP requests in parallel
    const MAX_CHUNK_SIZE =
        parseEnvNumber("CACHE_UPLOAD_CHUNK_SIZE") ?? 32 * 1024 * 1024; // 32 MB Chunks
    core.debug(`Concurrency: ${concurrency} and Chunk Size: ${MAX_CHUNK_SIZE}`);

    const parallelUploads = [...new Array(concurrency).keys()];
    core.debug("Awaiting all uploads");
    let offset = 0;

    try {
        await Promise.all(
            parallelUploads.map(async () => {
                while (offset < fileSize) {
                    const chunkSize = Math.min(
                        fileSize - offset,
                        MAX_CHUNK_SIZE
                    );
                    const start = offset;
                    const end = offset + chunkSize - 1;
                    offset += MAX_CHUNK_SIZE;

                    await uploadChunk(
                        httpClient,
                        resourceUrl,
                        () =>
                            fs.createReadStream(archivePath, {
                                fd,
                                start,
                                end,
                                autoClose: false
                            }),
                        start,
                        end
                    );
                }
            })
        );
    } finally {
        fs.closeSync(fd);
    }
    return;
}

async function commitCache(
    httpClient: HttpClient,
    cacheId: number,
    filesize: number
): Promise<ITypedResponse<null>> {
    const commitCacheRequest: CommitCacheRequest = { size: filesize };
    return await retryTypedResponse("commitCache", () =>
        httpClient.postJson<null>(
            getCacheApiUrl(`caches/${cacheId.toString()}`),
            commitCacheRequest
        )
    );
}

export async function saveCache(
    cacheId: number,
    archivePath: string
): Promise<void> {
    const httpClient = createHttpClient();

    core.debug("Upload cache");
    await uploadFile(httpClient, cacheId, archivePath);

    // Commit Cache
    core.debug("Commiting cache");
    const cacheSize = utils.getArchiveFileSize(archivePath);
    const commitCacheResponse = await commitCache(
        httpClient,
        cacheId,
        cacheSize
    );
    if (!isSuccessStatusCode(commitCacheResponse.statusCode)) {
        throw new Error(
            `Cache service responded with ${commitCacheResponse.statusCode} during commit cache.`
        );
    }

    core.info("Cache saved successfully");
}<|MERGE_RESOLUTION|>--- conflicted
+++ resolved
@@ -304,39 +304,15 @@
         "Content-Range": getContentRange(start, end)
     };
 
-<<<<<<< HEAD
     await retryHttpClientResponse(
         `uploadChunk (start: ${start}, end: ${end})`,
         () =>
-            httpClient.sendStream("PATCH", resourceUrl, data, additionalHeaders)
-=======
-    const uploadChunkRequest = async (): Promise<IHttpClientResponse> => {
-        return await httpClient.sendStream(
-            "PATCH",
-            resourceUrl,
-            openStream(),
-            additionalHeaders
-        );
-    };
-
-    const response = await uploadChunkRequest();
-    if (isSuccessStatusCode(response.message.statusCode)) {
-        return;
-    }
-
-    if (isRetryableStatusCode(response.message.statusCode)) {
-        core.debug(
-            `Received ${response.message.statusCode}, retrying chunk at offset ${start}.`
-        );
-        const retryResponse = await uploadChunkRequest();
-        if (isSuccessStatusCode(retryResponse.message.statusCode)) {
-            return;
-        }
-    }
-
-    throw new Error(
-        `Cache service responded with ${response.message.statusCode} during chunk upload.`
->>>>>>> 5ddc028c
+            httpClient.sendStream(
+                "PATCH",
+                resourceUrl,
+                openStream(),
+                additionalHeaders
+            )
     );
 }
 
